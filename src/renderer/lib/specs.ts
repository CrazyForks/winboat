--- conflicted
+++ resolved
@@ -46,11 +46,7 @@
         // We use /var here because /var/lib/docker is _the_ location for Docker data.
         // Also it covers cases of immutable distros using Podman (hello Bazzite!), since
         // /home is a symlink to /var/home there.
-<<<<<<< HEAD
-        // TODO:hdkv cover cases where /home is separated from /var and Podman is used (regular Fedora?)
-=======
         // TODO:hdkv where does Podman stores the images and the data on non-immutables (aka regular Fedora)?
->>>>>>> 1ee2e20f
         const diskStats = fs.statfsSync('/var');
         specs.diskSpaceGB = Math.round(diskStats.bavail * diskStats.bsize / 1024 / 1024 / 1024 * 100) / 100;
     } catch (e) { }
