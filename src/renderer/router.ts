import { createMemoryHistory, createRouter, RouteRecordRaw } from "vue-router";

<<<<<<< HEAD
import Home from './views/Home.vue'
import SetupUI from './views/SetupUI.vue'
import Apps from './views/Apps.vue'
import About from './views/About.vue'
import Blank from './views/Blank.vue'
import Config from './views/Config.vue'
=======
import Home from "./views/Home.vue";
import SetupUI from "./views/SetupUI.vue";
import Apps from "./views/Apps.vue";
import About from "./views/About.vue";
import Blank from "./views/Blank.vue";
import Config from "./views/Config.vue";
>>>>>>> 41faff87

export const routes: RouteRecordRaw[] = [
    { path: "/", name: "Loading", component: Blank, meta: { icon: "line-md:loading-loop" } },
    { path: "/home", name: "Home", component: Home, meta: { icon: "fluent:home-32-filled" } },
    { path: "/setup", name: "SetupUI", component: SetupUI, meta: { icon: "fluent-mdl2:install-to-drive" } },
    { path: "/apps", name: "Apps", component: Apps, meta: { icon: "fluent:apps-32-filled" } },
    { path: "/configuration", name: "Configuration", component: Config, meta: { icon: "icon-park-outline:config" } },
    { path: "/about", name: "About", component: About, meta: { icon: "fluent:info-32-filled" } },
];

export const router = createRouter({
    history: createMemoryHistory(),
    routes,
});<|MERGE_RESOLUTION|>--- conflicted
+++ resolved
@@ -1,20 +1,11 @@
 import { createMemoryHistory, createRouter, RouteRecordRaw } from "vue-router";
 
-<<<<<<< HEAD
-import Home from './views/Home.vue'
-import SetupUI from './views/SetupUI.vue'
-import Apps from './views/Apps.vue'
-import About from './views/About.vue'
-import Blank from './views/Blank.vue'
-import Config from './views/Config.vue'
-=======
 import Home from "./views/Home.vue";
 import SetupUI from "./views/SetupUI.vue";
 import Apps from "./views/Apps.vue";
 import About from "./views/About.vue";
 import Blank from "./views/Blank.vue";
 import Config from "./views/Config.vue";
->>>>>>> 41faff87
 
 export const routes: RouteRecordRaw[] = [
     { path: "/", name: "Loading", component: Blank, meta: { icon: "line-md:loading-loop" } },
