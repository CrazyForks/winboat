import { type WindowsVersionKey } from "./renderer/lib/constants";
import { ContainerManager } from "./renderer/lib/containers/container";
import { type Winboat } from "./renderer/lib/winboat";

export type Specs = {
    cpuCores: number;
    ramGB: number;
    kvmEnabled: boolean;
<<<<<<< HEAD
=======
    dockerInstalled: boolean;
    dockerComposeInstalled: boolean;
    dockerIsRunning: boolean;
    dockerIsInUserGroups: boolean;
>>>>>>> 41faff87
    freeRDP3Installed: boolean;
};

export type InstallConfiguration = {
    windowsVersion: WindowsVersionKey;
    windowsLanguage: string;
    cpuCores: number;
    ramGB: number;
    installFolder: string;
    diskSpaceGB: number;
    username: string;
    password: string;
    customIsoPath?: string;
    shareHomeFolder: boolean;
<<<<<<< HEAD
    container: ContainerManager;
}
=======
};
>>>>>>> 41faff87

export type WinApp = {
    id?: string;
    Name: string;
    Path: string;
    Args: string;
    Icon: string;
    Source: string;
    Usage?: number;
};

export type CustomAppCallbacks = {
    [key: string]: null | ((context: Winboat) => void);
};

export type PortEntryProtocol = "tcp" | "udp";

export type LongPortMapping = {
    target: number;
    published?: string;
    host_ip?: string;
    protocol?: PortEntryProtocol;
    app_protocol?: string;
    mode?: "host" | "ingress";
    name?: string;
}

export type ComposeConfig = {
    name: string;
    volumes: {
        [key: string]: null | string;
    };
    networks: {
        [key: string]: {
            external: boolean;
        }
    }
    services: {
        windows: {
            image: string;
            container_name: string;
            environment: {
                VERSION: WindowsVersionKey;
                RAM_SIZE: string;
                CPU_CORES: string;
                DISK_SIZE: string;
                USERNAME: string;
                PASSWORD: string;
                HOME: string;
                LANGUAGE: string;
                ARGUMENTS: string;
                HOST_PORTS: string;
                [key: string]: string; // Allow additional env vars
            };
            privileged: boolean;
            ports: Array<string | LongPortMapping>;
            cap_add: string[];
            stop_grace_period: string;
            restart: string;
            volumes: string[];
            devices: string[];
        };
    };
};

export type Metrics = {
    cpu: {
        usage: number; // Percentage, from 0 to 100%
        frequency: number; // Frequency in Mhz (e.g. 2700)
    };
    ram: {
        used: number; // RAM Usage in MB (e.g. 500)
        total: number; // RAM Total in MB (e.g. 4096)
        percentage: number; // RAM Usage in percentage (e.g. 70%)
    };
    disk: {
        used: number; // Disk Usage in MB (e.g. 29491)
        total: number; // Disk Total in MB (e.g. 102400)
        percentage: number; // Disk Usage in percentage (e.g. 70%)
    };
};

export type GuestServerVersion = {
    version: string;
    commit_hash: string;
    build_time: string;
};

export type GuestServerUpdateResponse = {
    filename: string;
    status: string;
    temp_path: string;
};

export type USBDevice = {
    vendorID: string;
    productID: string;
    alias: string;
};<|MERGE_RESOLUTION|>--- conflicted
+++ resolved
@@ -6,13 +6,6 @@
     cpuCores: number;
     ramGB: number;
     kvmEnabled: boolean;
-<<<<<<< HEAD
-=======
-    dockerInstalled: boolean;
-    dockerComposeInstalled: boolean;
-    dockerIsRunning: boolean;
-    dockerIsInUserGroups: boolean;
->>>>>>> 41faff87
     freeRDP3Installed: boolean;
 };
 
@@ -27,12 +20,8 @@
     password: string;
     customIsoPath?: string;
     shareHomeFolder: boolean;
-<<<<<<< HEAD
     container: ContainerManager;
 }
-=======
-};
->>>>>>> 41faff87
 
 export type WinApp = {
     id?: string;
@@ -65,7 +54,7 @@
     volumes: {
         [key: string]: null | string;
     };
-    networks: {
+    networks?: {
         [key: string]: {
             external: boolean;
         }
